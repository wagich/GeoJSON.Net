﻿// --------------------------------------------------------------------------------------------------------------------
// <copyright file="GeometryConverter.cs" company="Joerg Battermann">
//   Copyright © Joerg Battermann 2014
// </copyright>
// <summary>
//   Defines the GeometryConverter type.
// </summary>
// --------------------------------------------------------------------------------------------------------------------

namespace GeoJSON.Net.Converters
{
    using System;

    using GeoJSON.Net.Geometry;
    using System.Collections;
    using Newtonsoft.Json;
    using System.Collections.Generic;
    using System.Linq;
    using Newtonsoft.Json.Serialization;
    using System.Text.RegularExpressions;

    /// <summary>
    /// Defines the GeometryObject type. Converts to/from a SimpleGeo 'geometry' field
    /// </summary>
    public class GeometryConverter : JsonConverter
    {
        /// <summary>
        /// Writes the JSON representation of the object.
        /// </summary>
        /// <param name="writer">The <see cref="T:Newtonsoft.Json.JsonWriter"/> to write to.</param><param name="value">The value.</param><param name="serializer">The calling serializer.</param>
        public override void WriteJson(JsonWriter writer, object value, JsonSerializer serializer)
        {
<<<<<<< HEAD
            if (value is Point
                || value is Polygon
                || value is LineString
                || value is MultiLineString
                || value is MultiPolygon)
=======
            if (value is GeoJSON.Net.Geometry.Point
                || value is GeoJSON.Net.Geometry.Polygon
                || value is GeoJSON.Net.Geometry.LineString)
>>>>>>> ad923f1c
            {
                serializer.Serialize(writer, value);
            }
            else
            {
                // TODO: implement
                throw new NotImplementedException(string.Format("Serialization of {0} not implemented.",
                    value.GetType().Name));
            }
        }

        /// <summary>
        /// Reads the JSON representation of the object.
        /// </summary>
        /// <param name="reader">The <see cref="T:Newtonsoft.Json.JsonReader"/> to read from.</param><param name="objectType">Type of the object.</param><param name="existingValue">The existing value of object being read.</param><param name="serializer">The calling serializer.</param>
        /// <returns>
        /// The object value.
        /// </returns>
        public override object ReadJson(JsonReader reader, Type objectType, object existingValue, JsonSerializer serializer)
        {
            var inputJsonValue = serializer.Deserialize(reader).ToString();
            inputJsonValue = inputJsonValue.Replace(Environment.NewLine, "");
            inputJsonValue = inputJsonValue.Replace(" ", "");

            var geoType = Regex.Match(inputJsonValue, @"type\W+(?<type>\w+)\W+");
            var geoTypeString = geoType.Groups["type"].Value.ToLowerInvariant();

            switch (geoTypeString) 
            { 
                case "polygon":
                    return JsonConvert.DeserializeObject<Polygon>(inputJsonValue, new JsonSerializerSettings { ContractResolver = new CamelCasePropertyNamesContractResolver() });
                case "point":
<<<<<<< HEAD
                    return JsonConvert.DeserializeObject<Point>(inputJsonValue, new JsonSerializerSettings { ContractResolver = new CamelCasePropertyNamesContractResolver() });
				case "multipolygon":
					return JsonConvert.DeserializeObject<MultiPolygon>(inputJsonValue, new JsonSerializerSettings { ContractResolver = new CamelCasePropertyNamesContractResolver() });
			}
=======
                    return JsonConvert.DeserializeObject<Point>(inputJsonValue, new JsonSerializerSettings { ContractResolver = new CamelCasePropertyNamesContractResolver() });
                case "linestring":
                    return JsonConvert.DeserializeObject<LineString>(inputJsonValue, new JsonSerializerSettings { ContractResolver = new CamelCasePropertyNamesContractResolver() });
            }
>>>>>>> ad923f1c

            // ToDo: implement
            throw new NotImplementedException();
        }

        /// <summary>
        /// Determines whether this instance can convert the specified object type.
        /// </summary>
        /// <param name="objectType">Type of the object.</param>
        /// <returns>
        /// <c>true</c> if this instance can convert the specified object type; otherwise, <c>false</c>.
        /// </returns>
        public override bool CanConvert(Type objectType)
        {
            if (objectType.IsInterface)
            {
                return objectType == typeof(IGeometryObject);
            }

            return typeof(IGeometryObject).IsAssignableFrom(objectType);
        }
    }
}<|MERGE_RESOLUTION|>--- conflicted
+++ resolved
@@ -30,17 +30,11 @@
         /// <param name="writer">The <see cref="T:Newtonsoft.Json.JsonWriter"/> to write to.</param><param name="value">The value.</param><param name="serializer">The calling serializer.</param>
         public override void WriteJson(JsonWriter writer, object value, JsonSerializer serializer)
         {
-<<<<<<< HEAD
             if (value is Point
                 || value is Polygon
                 || value is LineString
                 || value is MultiLineString
                 || value is MultiPolygon)
-=======
-            if (value is GeoJSON.Net.Geometry.Point
-                || value is GeoJSON.Net.Geometry.Polygon
-                || value is GeoJSON.Net.Geometry.LineString)
->>>>>>> ad923f1c
             {
                 serializer.Serialize(writer, value);
             }
@@ -73,17 +67,12 @@
                 case "polygon":
                     return JsonConvert.DeserializeObject<Polygon>(inputJsonValue, new JsonSerializerSettings { ContractResolver = new CamelCasePropertyNamesContractResolver() });
                 case "point":
-<<<<<<< HEAD
                     return JsonConvert.DeserializeObject<Point>(inputJsonValue, new JsonSerializerSettings { ContractResolver = new CamelCasePropertyNamesContractResolver() });
 				case "multipolygon":
 					return JsonConvert.DeserializeObject<MultiPolygon>(inputJsonValue, new JsonSerializerSettings { ContractResolver = new CamelCasePropertyNamesContractResolver() });
-			}
-=======
-                    return JsonConvert.DeserializeObject<Point>(inputJsonValue, new JsonSerializerSettings { ContractResolver = new CamelCasePropertyNamesContractResolver() });
                 case "linestring":
                     return JsonConvert.DeserializeObject<LineString>(inputJsonValue, new JsonSerializerSettings { ContractResolver = new CamelCasePropertyNamesContractResolver() });
             }
->>>>>>> ad923f1c
 
             // ToDo: implement
             throw new NotImplementedException();
